--- conflicted
+++ resolved
@@ -13,7 +13,6 @@
 *.iml
 .idea/
 out
-<<<<<<< HEAD
 notes
 .idea/
 .calva/
@@ -21,7 +20,4 @@
 # Don't commit the data directory that we'll
 # use to hold the data from
 # https://github.com/thelmuth/program-synthesis-benchmark-datasets
-/data
-=======
-notes
->>>>>>> 81af9c8f
+/data