--- conflicted
+++ resolved
@@ -6,17 +6,14 @@
 (defonce E #?(:clj  Math/E
               :cljs js/Math.PI))
 
-<<<<<<< HEAD
 (defn step
   "returns 1 if number is nonzero, 0 otherwise"
   [x]
   (if (zero? x) 0 1))
-(defn mean [coll]
-=======
+
 (defn mean
   "Returns the mean."
   [coll]
->>>>>>> 3a04b746
   (let [sum (apply + coll)
         count (count coll)]
     (if (pos? count)
