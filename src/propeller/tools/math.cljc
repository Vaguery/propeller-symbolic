(ns propeller.tools.math)

(defonce PI #?(:clj  Math/PI
               :cljs js/Math.PI))

(defonce E #?(:clj  Math/E
              :cljs js/Math.PI))

<<<<<<< HEAD
(defn step
  "returns 1 if number is nonzero, 0 otherwise"
  [x]
  (if (zero? x) 0 1))
=======
(defn mean [coll]
  (let [sum (apply + coll)
        count (count coll)]
    (if (pos? count)
      (/ sum (float count))
      0.0)))

(defn median [coll]
  (let [sorted (sort coll)
        cnt (count sorted)
        halfway (quot cnt 2.0)]
    (if (odd? cnt)
      (nth sorted halfway)
      (let [bottom (dec halfway)
            bottom-val (nth sorted bottom)
            top-val (nth sorted halfway)]
        (mean [bottom-val top-val])))))

(defn median-absolute-deviation
  [coll]
  (let [median-val (median coll)]
    (median (map #(Math/abs (- % median-val)) coll))))
>>>>>>> f83ad0f8

(defn abs
  "Returns the absolute value of a number."
  [x]
  (if (neg? x) (- x) x))

(defn approx= [x y epsilon]
  "Returns true if the absolute difference between x and y is less than or
  equal to some specified error level, epsilon."
  (<= (abs (- y x)) epsilon))

(defn ceil
  "Returns the smallest integer greater than or equal to x."
  [x]
  #?(:clj  (Math/ceil x)
     :cljs (js/Math.ceil x)))

(defn cos
  "Returns the cosine of an angle (specified in radians)."
  [x]
  #?(:clj  (Math/cos x)
     :cljs (js/Math.cos x)))

(defn div
  "Returns the result of floating point division between x and y."
  [x y]
  (double (/ x y)))

(defn exp
  "Returns Euler's number (approx. 2.71) raised to the given power."
  [x]
  #?(:clj  (Math/exp x)
     :cljs (js/Math.exp x)))

(defn floor
  "Returns the largest integer less than or equal to x."
  [x]
  #?(:clj  (Math/floor x)
     :cljs (js/Math.floor x)))

(defn log
  "Returns the logarithm of x with the given base. If called with only one
  argument, returns the natural logarithm (base e) of the given value."
  ([x base]
   (/ (log x) (log base)))
  ([x]
   #?(:clj  (Math/log x)
      :cljs (js/Math.log x))))

(defn pow
  "Returns the value obtained by raising the first argument to the power of
  the second argument."
  [x n]
  #?(:clj  (Math/pow x n)
     :cljs (js/Math.pow x n)))

(defn root
  "Returns the root of x with base n."
  [x n]
  (pow x (/ 1 n)))

(defn round
  "Returns the value of x rounded to the nearest integer."
  [x]
  #?(:clj  (Math/round x)
     :cljs (js/Math.round x)))

(defn sign
  "Returns the 1 if the argument is positive, -1 if the argument is negative,
  and 0 if the argument is zero."
  [x]
  (cond (< x 0) -1
        (> x 0) 1
        :else 0))

(defn sin
  "Returns the sine of an angle (specified in radians)."
  [x]
  #?(:clj  (Math/sin x)
     :cljs (js/Math.sin x)))

(defn sqrt
  "Returns the square root of the given value."
  [x]
  #?(:clj  (Math/sqrt x)
     :cljs (js/Math.sqrt x)))

(defn square
  "Returns the square of the given value."
  [x]
  (* x x))

(defn tan
  "Returns the tangent of an angle (specified in radians)."
  [x]
  #?(:clj  (Math/tan x)
     :cljs (js/Math.tan x)))

(defn transpose
  "returns a vector containing the transpose of a coll of colls"
  [x]
  (apply map vector x))<|MERGE_RESOLUTION|>--- conflicted
+++ resolved
@@ -6,12 +6,10 @@
 (defonce E #?(:clj  Math/E
               :cljs js/Math.PI))
 
-<<<<<<< HEAD
 (defn step
   "returns 1 if number is nonzero, 0 otherwise"
   [x]
   (if (zero? x) 0 1))
-=======
 (defn mean [coll]
   (let [sum (apply + coll)
         count (count coll)]
@@ -34,7 +32,6 @@
   [coll]
   (let [median-val (median coll)]
     (median (map #(Math/abs (- % median-val)) coll))))
->>>>>>> f83ad0f8
 
 (defn abs
   "Returns the absolute value of a number."
