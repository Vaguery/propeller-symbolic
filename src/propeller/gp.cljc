--- conflicted
+++ resolved
@@ -18,13 +18,8 @@
             [propeller.selection :as selection]))
 
 (defn report
-<<<<<<< HEAD
   "Reports information each generation."
   [evaluations pop generation argmap training-data]
-=======
-  "Reports information for each generation."
-  [pop generation argmap]
->>>>>>> 9ec0ff89
   (let [best (first pop)]
     (clojure.pprint/pprint {:generation            generation
                             :best-plushy           (:plushy best)
@@ -138,7 +133,6 @@
         nil
         ;;
         :else (recur (inc generation)
-<<<<<<< HEAD
                      (+ evaluations (* population-size (count training-data)) ;every member evaluated on the current sample
                         (if (zero? (mod generation ds-parent-gens)) (* (count parent-reps) (- (count indexed-training-data) (count training-data))) 0) ; the parent-reps not evaluted already on down-sample
                         (if best-individual-passes-ds (- (count indexed-training-data) (count training-data)) 0)) ; if we checked for generalization or not
@@ -153,12 +147,4 @@
                       (if (zero? (mod generation ds-parent-gens))
                         (downsample/update-case-distances rep-evaluated-pop indexed-training-data indexed-training-data ids-type (/ solution-error-threshold (count indexed-training-data))) ; update distances every ds-parent-gens generations
                         indexed-training-data)
-                       indexed-training-data))))))
-=======
-                     (if (:elitism argmap)
-                       (conj (repeatedly (dec population-size)
-                                         #(variation/new-individual evaluated-pop argmap))
-                             (first evaluated-pop))         ;elitism maintains the most-fit individual
-                       (repeatedly population-size
-                                   #(variation/new-individual evaluated-pop argmap))))))))
->>>>>>> 9ec0ff89
+                       indexed-training-data))))))