--- conflicted
+++ resolved
@@ -22,25 +22,13 @@
   "Reports information each generation."
   [evaluations pop generation argmap training-data]
   (let [best (first pop)]
-<<<<<<< HEAD
-    (clojure.pprint/pprint {:generation            generation
-                            :best-plushy           (:plushy best)
-                            :best-program          (genome/plushy->push (:plushy best) argmap)
-                            :best-total-error      (:total-error best)
-                            :evaluations           evaluations
-                            :ds-indices            (map #(:index %) training-data)
-                            :best-errors           (:errors best)
-                            :best-behaviors        (:behaviors best)
-                            :genotypic-diversity   (float (/ (count (distinct (map :plushy pop))) (count pop)))
-                            :behavioral-diversity  (float (/ (count (distinct (map :behaviors pop))) (count pop)))
-                            :average-genome-length (float (/ (reduce + (map count (map :plushy pop))) (count pop)))
-                            :average-total-error   (float (/ (reduce + (map :total-error pop)) (count pop)))})
-=======
     (clojure.pprint/pprint
      (merge {:generation            generation
              :best-plushy           (:plushy best)
              :best-program          (genome/plushy->push (:plushy best) argmap)
-             :best-total-error      (:total-error best)
+             :best-total-error      (:total-error best) 
+             :evaluations           evaluations 
+             :ds-indices            (map #(:index %) training-data)
              :best-errors           (:errors best)
              :best-behaviors        (:behaviors best)
              :genotypic-diversity   (float (/ (count (distinct (map :plushy pop))) (count pop)))
@@ -58,13 +46,11 @@
                                         pop)]
                  (float (/ (reduce + variabilities) (count variabilities))))}
               {})))
->>>>>>> 139e395f
     (println)))
 
 (defn gp
   "Main GP loop."
   [{:keys [population-size max-generations error-function instructions
-<<<<<<< HEAD
            max-initial-plushy-size solution-error-threshold mapper ds-parent-rate ds-parent-gens dont-end ids-type downsample?]
     :or   {solution-error-threshold 0.0
            dont-end false
@@ -75,21 +61,18 @@
            ;; The `mapper` will perform a `map`-like operation to apply a function to every individual
            ;; in the population. The default is `map` but other options include `mapv`, or `pmap`.
            mapper #?(:clj pmap :cljs map)}
-=======
-           max-initial-plushy-size solution-error-threshold]
-    :or   {solution-error-threshold 0.0}
->>>>>>> 139e395f
     :as   argmap}]
   ;;
   (prn {:starting-args (update (update argmap :error-function str) :instructions str)})
   (println)
   ;;
   (loop [generation 0
-<<<<<<< HEAD
          evaluations 0
-         population (mapper
-                     (fn [_] {:plushy (genome/make-random-plushy instructions max-initial-plushy-size)})
-                     (range population-size))
+         population (utils/pmapallv
+                     (fn [_] {:plushy (let [plushy  (genome/make-random-plushy instructions max-initial-plushy-size)]
+                                        (if (:diploid argmap)
+                                          (interleave plushy plushy)
+                                          plushy))}) (range population-size) argmap)
          indexed-training-data (downsample/assign-indices-to-data (downsample/initialize-case-distances argmap))]
     (let [training-data (if downsample?
                           (case (:ds-function argmap)
@@ -103,35 +86,24 @@
                             (zero? (mod generation ds-parent-gens))) ;every ds-parent-gens generations
                         (take (* ds-parent-rate (count population)) (shuffle population))
                         '()) ;else just empty list
+          ; parent representatives for down-sampling
           rep-evaluated-pop (if downsample? 
                               (sort-by :total-error
-                                     (mapper
+                                     (utils/pmapallv
                                       (partial error-function argmap indexed-training-data)
-                                      parent-reps))
+                                      parent-reps
+                                      argmap))
                               '())
           evaluated-pop (sort-by :total-error
-                                    (mapper
+                                    (utils/pmapallv
                                      (partial error-function argmap training-data)
-                                     population))
-=======
-         population (utils/pmapallv
-                     (fn [_] {:plushy (let [plushy  (genome/make-random-plushy instructions max-initial-plushy-size)]
-                                        (if (:diploid argmap)
-                                          (interleave plushy plushy)
-                                          plushy))})
-                     (range population-size)
-                     argmap)]             ;creates population of random plushys
-    (let [evaluated-pop (sort-by :total-error
-                                 (utils/pmapallv
-                                  (partial error-function argmap (:training-data argmap))
-                                  population
-                                  argmap))
->>>>>>> 139e395f
+                                     population
+                                     argmap)) 
           best-individual (first evaluated-pop)
           best-individual-passes-ds (and downsample? (<= (:total-error best-individual) solution-error-threshold))
           argmap (if (= (:parent-selection argmap) :epsilon-lexicase)
                    (assoc argmap :epsilons (selection/epsilon-list evaluated-pop))
-                   argmap)]                                 ;adds :epsilons if using epsilon-lexicase
+                   argmap)]   ; epsilons
       (if (:custom-report argmap)
         ((:custom-report argmap) evaluations evaluated-pop generation argmap)
         (report evaluations evaluated-pop generation argmap training-data))
@@ -139,7 +111,6 @@
       (when best-individual-passes-ds
         (prn {:semi-success-generation generation}))
       (cond
-<<<<<<< HEAD
         ;; If either the best individual on the ds passes all training cases, or best individual on full sample passes all training cases
         ;; We verify success on test cases and end evolution
         (if (or (and best-individual-passes-ds (<= (:total-error (error-function argmap indexed-training-data best-individual)) solution-error-threshold))
@@ -176,33 +147,4 @@
                       (if (zero? (mod generation ds-parent-gens))
                         (downsample/update-case-distances rep-evaluated-pop indexed-training-data indexed-training-data ids-type (/ solution-error-threshold (count indexed-training-data))) ; update distances every ds-parent-gens generations
                         indexed-training-data)
-                       indexed-training-data))))))
-=======
-        ;; Success on training cases is verified on testing cases
-        (<= (:total-error best-individual) solution-error-threshold)
-        (do (prn {:success-generation generation})
-            (prn {:total-test-error
-                  (:total-error (error-function argmap (:testing-data argmap) best-individual))})
-            (when (:simplification? argmap)
-              (let [simplified-plushy (simplification/auto-simplify-plushy
-                                       (:plushy best-individual)
-                                       error-function argmap)]
-                (prn {:total-test-error-simplified
-                      (:total-error (error-function argmap
-                                                    (:testing-data argmap)
-                                                    (hash-map :plushy simplified-plushy)))})))
-            #?(:clj (shutdown-agents)))
-        ;;
-        (>= generation max-generations)
-        (do #?(:clj (shutdown-agents)))
-        ;;
-        :else (recur (inc generation)
-                     (if (:elitism argmap)
-                       (conj (utils/pmapallv (fn [_] (variation/new-individual evaluated-pop argmap))
-                                             (range (dec population-size))
-                                             argmap)
-                             (first evaluated-pop))         ;elitism maintains the most-fit individual
-                       (utils/pmapallv (fn [_] (variation/new-individual evaluated-pop argmap))
-                                       (range population-size)
-                                       argmap)))))))
->>>>>>> 139e395f
+                       indexed-training-data))))))