(ns propeller.gp
  (:require [clojure.string]
            [clojure.pprint]
            [propeller.genome :as genome]
            [propeller.variation :as variation]
            [propeller.push.instructions.bool]
            [propeller.push.instructions.character]
            [propeller.push.instructions.code]
            [propeller.push.instructions.input-output]
            [propeller.push.instructions.numeric]
            [propeller.push.instructions.polymorphic]
            [propeller.push.instructions.string]
            [propeller.push.instructions.vector]
            [psb2.core :as psb2]))

(defn report
  "Reports information each generation."
  [pop generation argmap]
  (let [best (first pop)]
    (println {:generation            generation
              :best-plushy           (:plushy best)
              :best-program          (genome/plushy->push (:plushy best) argmap)
              :best-total-error      (:total-error best)
              :best-errors           (:errors best)
              :best-behaviors        (:behaviors best)
              :genotypic-diversity   (float (/ (count (distinct (map :plushy pop))) (count pop)))
              :behavioral-diversity  (float (/ (count (distinct (map :behaviors pop))) (count pop)))
              :average-genome-length (float (/ (reduce + (map count (map :plushy pop))) (count pop)))
              :average-total-error   (float (/ (reduce + (map :total-error pop)) (count pop)))})
    (println)))
;  (clojure.pprint/pprint


(defn gp
  "Main GP loop."
  [{:keys [population-size max-generations error-function instructions
           max-initial-plushy-size PSB2-path PSB2-problem]
    :as   argmap}]
  ;;
  (prn {:starting-args (update (update argmap :error-function str) :instructions str)})
  (println)
  ;;
<<<<<<< HEAD
  (let [PSB2-data (if (= PSB2-path "")
                    #{}
                    (psb2/fetch-examples PSB2-path PSB2-problem 200 2000))
        enhanced-argmap (assoc argmap :train-and-test-data PSB2-data)]

    (loop [generation 0
           population (repeatedly
                        population-size
                        #(hash-map :plushy (genome/make-random-plushy
                                             instructions
                                             max-initial-plushy-size)))]
      (let [evaluated-pop (sort-by :total-error
                                   (#?(:clj  pmap
                                       :cljs map)
                                     (partial error-function enhanced-argmap) population))
            best-individual (first evaluated-pop)]
        (report evaluated-pop generation argmap)
        (cond
          ;; Success on training cases is verified on testing cases
          (zero? (:total-error best-individual))
          (do (println {:success-generation generation})
              (println {:total-test-error (:total-error (error-function argmap best-individual :test))})
              (#?(:clj shutdown-agents)))
          ;;
          (>= generation max-generations)
          nil
          ;;
          :else (recur (inc generation)
                       (if (:elitism argmap)
                         (conj (repeatedly (dec population-size)
                                           #(variation/new-individual evaluated-pop argmap))
                               (first evaluated-pop))
                         (repeatedly population-size
                                     #(variation/new-individual evaluated-pop argmap)))))))))
=======
  (loop [generation 0
         population (repeatedly
                      population-size
                      #(hash-map :plushy (genome/make-random-plushy
                                           instructions
                                           max-initial-plushy-size)))]
    (let [evaluated-pop (sort-by :total-error
                                 (#?(:clj  pmap
                                     :cljs map)
                                   (partial error-function argmap) population))
          best-individual (first evaluated-pop)]
      (report evaluated-pop generation argmap)
      (cond
        ;; Success on training cases is verified on testing cases
        (zero? (:total-error best-individual))
        (do (prn {:success-generation generation})
            (prn {:total-test-error (:total-error (error-function argmap best-individual :test))})
            (#?(:clj shutdown-agents))
            )
        ;;
        (>= generation max-generations)
        nil
        ;;
        :else (recur (inc generation)
                     (if (:elitism argmap)
                       (conj (repeatedly (dec population-size)
                                         #(variation/new-individual evaluated-pop argmap))
                             (first evaluated-pop))
                       (repeatedly population-size
                                   #(variation/new-individual evaluated-pop argmap))))))))
>>>>>>> 0c53436b
<|MERGE_RESOLUTION|>--- conflicted
+++ resolved
@@ -40,7 +40,6 @@
   (prn {:starting-args (update (update argmap :error-function str) :instructions str)})
   (println)
   ;;
-<<<<<<< HEAD
   (let [PSB2-data (if (= PSB2-path "")
                     #{}
                     (psb2/fetch-examples PSB2-path PSB2-problem 200 2000))
@@ -61,9 +60,10 @@
         (cond
           ;; Success on training cases is verified on testing cases
           (zero? (:total-error best-individual))
-          (do (println {:success-generation generation})
-              (println {:total-test-error (:total-error (error-function argmap best-individual :test))})
-              (#?(:clj shutdown-agents)))
+          (do (prn {:success-generation generation})
+              (prn {:total-test-error (:total-error (error-function argmap best-individual :test))})
+              (#?(:clj shutdown-agents))
+              )
           ;;
           (>= generation max-generations)
           nil
@@ -74,36 +74,4 @@
                                            #(variation/new-individual evaluated-pop argmap))
                                (first evaluated-pop))
                          (repeatedly population-size
-                                     #(variation/new-individual evaluated-pop argmap)))))))))
-=======
-  (loop [generation 0
-         population (repeatedly
-                      population-size
-                      #(hash-map :plushy (genome/make-random-plushy
-                                           instructions
-                                           max-initial-plushy-size)))]
-    (let [evaluated-pop (sort-by :total-error
-                                 (#?(:clj  pmap
-                                     :cljs map)
-                                   (partial error-function argmap) population))
-          best-individual (first evaluated-pop)]
-      (report evaluated-pop generation argmap)
-      (cond
-        ;; Success on training cases is verified on testing cases
-        (zero? (:total-error best-individual))
-        (do (prn {:success-generation generation})
-            (prn {:total-test-error (:total-error (error-function argmap best-individual :test))})
-            (#?(:clj shutdown-agents))
-            )
-        ;;
-        (>= generation max-generations)
-        nil
-        ;;
-        :else (recur (inc generation)
-                     (if (:elitism argmap)
-                       (conj (repeatedly (dec population-size)
-                                         #(variation/new-individual evaluated-pop argmap))
-                             (first evaluated-pop))
-                       (repeatedly population-size
-                                   #(variation/new-individual evaluated-pop argmap))))))))
->>>>>>> 0c53436b
+                                     #(variation/new-individual evaluated-pop argmap)))))))))