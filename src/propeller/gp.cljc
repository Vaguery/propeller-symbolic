(ns propeller.gp
  (:require [clojure.string]
            [clojure.pprint]
            [propeller.genome :as genome]
            [propeller.simplification :as simplification]
            [propeller.variation :as variation]
            [propeller.downsample :as downsample]
            [propeller.hyperselection :as hyperselection]
            [propeller.push.instructions.bool]
            [propeller.push.instructions.character]
            [propeller.push.instructions.code]
            [propeller.push.instructions.input-output]
            [propeller.push.instructions.numeric]
            [propeller.push.instructions.polymorphic]
            [propeller.push.instructions.string]
            [propeller.push.instructions.vector]
            [propeller.selection :as selection]))

(defn report
  "Reports information each generation."
  [evaluations pop generation argmap training-data]
  (let [best (first pop)]
    (clojure.pprint/pprint {:generation            generation
                            :best-plushy           (:plushy best)
                            :best-program          (genome/plushy->push (:plushy best) argmap)
                            :best-total-error      (:total-error best)
                            :evaluations           evaluations
                            :ds-indices            (map #(:index %) training-data)
                            :best-errors           (:errors best)
                            :best-behaviors        (:behaviors best)
                            :genotypic-diversity   (float (/ (count (distinct (map :plushy pop))) (count pop)))
                            :behavioral-diversity  (float (/ (count (distinct (map :behaviors pop))) (count pop)))
                            :average-genome-length (float (/ (reduce + (map count (map :plushy pop))) (count pop)))
                            :average-total-error   (float (/ (reduce + (map :total-error pop)) (count pop)))})
    (println)))

(defn gp
  "Main GP loop."
  [{:keys [population-size max-generations error-function instructions
           max-initial-plushy-size solution-error-threshold mapper ds-parent-rate ds-parent-gens dont-end ids-type downsample?]
    :or   {solution-error-threshold 0.0
           dont-end false
           ds-parent-rate 0
           ds-parent-gens 1
           ids-type :solved ; :solved or :elite or :soft
           downsample? false
           ;; The `mapper` will perform a `map`-like operation to apply a function to every individual
           ;; in the population. The default is `map` but other options include `mapv`, or `pmap`.
           mapper #?(:clj pmap :cljs map)}
    :as   argmap}]
  ;;
  (prn {:starting-args (update (update argmap :error-function str) :instructions str)})
  (println)
  ;;
  (loop [generation 0
         evaluations 0
         population (mapper
<<<<<<< HEAD
                     (fn [_] {:plushy (genome/make-random-plushy instructions max-initial-plushy-size)})
                     (range population-size))
         indexed-training-data (downsample/assign-indices-to-data (downsample/initialize-case-distances argmap))]
    (let [training-data (if downsample?
                          (case (:ds-function argmap)
                            :case-maxmin (downsample/select-downsample-maxmin indexed-training-data argmap)
                            :case-maxmin-auto (downsample/select-downsample-maxmin-adaptive indexed-training-data argmap)
                            :case-rand (downsample/select-downsample-random indexed-training-data argmap)
                            (do (prn {:error "Invalid Downsample Function"}) (downsample/select-downsample-random indexed-training-data argmap)))
                          indexed-training-data) ;defaults to full training set
          parent-reps (if 
                       (and downsample? ; if we are down-sampling
                            (zero? (mod generation ds-parent-gens))) ;every ds-parent-gens generations
                        (take (* ds-parent-rate (count population)) (shuffle population))
                        '()) ;else just empty list
          rep-evaluated-pop (if downsample? 
                              (sort-by :total-error
                                     (mapper
                                      (partial error-function argmap indexed-training-data)
                                      parent-reps))
                              '())
          evaluated-pop (sort-by :total-error
                                    (mapper
                                     (partial error-function argmap training-data)
                                     population))
=======
                      (fn [_] {:plushy (genome/make-random-plushy instructions max-initial-plushy-size)})
                      (range population-size))]             ;creates population of random plushys
    (let [evaluated-pop (sort-by :total-error
                                 (mapper
                                   (partial error-function argmap (:training-data argmap))
                                   population))             ;population sorted by :total-error
>>>>>>> 3a04b746
          best-individual (first evaluated-pop)
          best-individual-passes-ds (and downsample? (<= (:total-error best-individual) solution-error-threshold))
          argmap (if (= (:parent-selection argmap) :epsilon-lexicase)
                   (assoc argmap :epsilons (selection/epsilon-list evaluated-pop))
                   argmap)]                                 ;adds :epsilons if using epsilon-lexicase
      (if (:custom-report argmap)
        ((:custom-report argmap) evaluations evaluated-pop generation argmap)
        (report evaluations evaluated-pop generation argmap training-data))
      ;;did the indvidual pass all cases in ds?
      (when best-individual-passes-ds
        (prn {:semi-success-generation generation}))
      (cond
        ;; If either the best individual on the ds passes all training cases, or best individual on full sample passes all training cases
        ;; We verify success on test cases and end evolution
        (if (or (and best-individual-passes-ds (<= (:total-error (error-function argmap indexed-training-data best-individual)) solution-error-threshold))
                     (and (not downsample?)
                          (<= (:total-error best-individual) solution-error-threshold)))
               (do (prn {:success-generation generation})
                   (prn {:total-test-error
                         (:total-error (error-function argmap (:testing-data argmap) best-individual))})
                   (when (:simplification? argmap)
                     (let [simplified-plushy (simplification/auto-simplify-plushy (:plushy best-individual) error-function argmap)]
                       (prn {:total-test-error-simplified (:total-error (error-function argmap (:testing-data argmap) (hash-map :plushy simplified-plushy)))})))
                   (if dont-end false true))
               false)
        nil
        ;;
        (and (not downsample?) (>= generation max-generations))
        nil
        ;;
        (and downsample? (>= evaluations (* max-generations population-size (count indexed-training-data))))
        nil
        ;;
        :else (recur (inc generation)
<<<<<<< HEAD
                     (+ evaluations (* population-size (count training-data)) ;every member evaluated on the current sample
                        (if (zero? (mod generation ds-parent-gens)) (* (count parent-reps) (- (count indexed-training-data) (count training-data))) 0) ; the parent-reps not evaluted already on down-sample
                        (if best-individual-passes-ds (- (count indexed-training-data) (count training-data)) 0)) ; if we checked for generalization or not
                     (let [reindexed-pop (hyperselection/reindex-pop evaluated-pop)] ; give every individual an index for hyperselection loggin
                       (hyperselection/log-hyperselection-and-ret
                        (if (:elitism argmap)
                         (conj (repeatedly (dec population-size) #(variation/new-individual reindexed-pop argmap))
                                                                          (first reindexed-pop))
                         (repeatedly population-size ;need to count occurance of each parent, and reset IDs
                                                                                #(variation/new-individual reindexed-pop argmap)))))
                     (if downsample?
                      (if (zero? (mod generation ds-parent-gens))
                        (downsample/update-case-distances rep-evaluated-pop indexed-training-data indexed-training-data ids-type (/ solution-error-threshold (count indexed-training-data))) ; update distances every ds-parent-gens generations
                        indexed-training-data)
                       indexed-training-data))))))
=======
                     (if (:elitism argmap)
                       (conj (repeatedly (dec population-size)
                                         #(variation/new-individual evaluated-pop argmap))
                             (first evaluated-pop))         ;elitism maintains the most-fit individual
                       (repeatedly population-size
                                   #(variation/new-individual evaluated-pop argmap))))))))
>>>>>>> 3a04b746
<|MERGE_RESOLUTION|>--- conflicted
+++ resolved
@@ -55,7 +55,6 @@
   (loop [generation 0
          evaluations 0
          population (mapper
-<<<<<<< HEAD
                      (fn [_] {:plushy (genome/make-random-plushy instructions max-initial-plushy-size)})
                      (range population-size))
          indexed-training-data (downsample/assign-indices-to-data (downsample/initialize-case-distances argmap))]
@@ -81,14 +80,6 @@
                                     (mapper
                                      (partial error-function argmap training-data)
                                      population))
-=======
-                      (fn [_] {:plushy (genome/make-random-plushy instructions max-initial-plushy-size)})
-                      (range population-size))]             ;creates population of random plushys
-    (let [evaluated-pop (sort-by :total-error
-                                 (mapper
-                                   (partial error-function argmap (:training-data argmap))
-                                   population))             ;population sorted by :total-error
->>>>>>> 3a04b746
           best-individual (first evaluated-pop)
           best-individual-passes-ds (and downsample? (<= (:total-error best-individual) solution-error-threshold))
           argmap (if (= (:parent-selection argmap) :epsilon-lexicase)
@@ -123,7 +114,6 @@
         nil
         ;;
         :else (recur (inc generation)
-<<<<<<< HEAD
                      (+ evaluations (* population-size (count training-data)) ;every member evaluated on the current sample
                         (if (zero? (mod generation ds-parent-gens)) (* (count parent-reps) (- (count indexed-training-data) (count training-data))) 0) ; the parent-reps not evaluted already on down-sample
                         (if best-individual-passes-ds (- (count indexed-training-data) (count training-data)) 0)) ; if we checked for generalization or not
@@ -138,12 +128,4 @@
                       (if (zero? (mod generation ds-parent-gens))
                         (downsample/update-case-distances rep-evaluated-pop indexed-training-data indexed-training-data ids-type (/ solution-error-threshold (count indexed-training-data))) ; update distances every ds-parent-gens generations
                         indexed-training-data)
-                       indexed-training-data))))))
-=======
-                     (if (:elitism argmap)
-                       (conj (repeatedly (dec population-size)
-                                         #(variation/new-individual evaluated-pop argmap))
-                             (first evaluated-pop))         ;elitism maintains the most-fit individual
-                       (repeatedly population-size
-                                   #(variation/new-individual evaluated-pop argmap))))))))
->>>>>>> 3a04b746
+                       indexed-training-data))))))