(ns propeller.gp
    (:require [clojure.string]
              [clojure.pprint]
              [propeller.genome :as genome]
              [propeller.variation :as variation]
              [propeller.push.instructions.bool]
              [propeller.push.instructions.character]
              [propeller.push.instructions.code]
              [propeller.push.instructions.input-output]
              [propeller.push.instructions.numeric]
              [propeller.push.instructions.polymorphic]
              [propeller.push.instructions.string]
              [propeller.push.instructions.vector]))

(defn report
  "Reports information each generation."
  [pop generation argmap]
  (let [best (first pop)]
    (clojure.pprint/pprint {:generation            generation
                            :best-plushy           (:plushy best)
                            :best-program          (genome/plushy->push (:plushy best) argmap)
                            :best-total-error      (:total-error best)
                            :best-errors           (:errors best)
                            :best-behaviors        (:behaviors best)
                            :genotypic-diversity   (float (/ (count (distinct (map :plushy pop))) (count pop)))
                            :behavioral-diversity  (float (/ (count (distinct (map :behaviors pop))) (count pop)))
                            :average-genome-length (float (/ (reduce + (map count (map :plushy pop))) (count pop)))
                            :average-total-error   (float (/ (reduce + (map :total-error pop)) (count pop)))})
    (println)))

(defn gp
  "Main GP loop."
  [{:keys [population-size max-generations error-function instructions
           max-initial-plushy-size]
    :as   argmap}]
  ;;
  (println {:starting-args argmap})
  (println)
  ;;
  (loop [generation 0
         population (repeatedly
                      population-size
                      #(hash-map :plushy (genome/make-random-plushy
                                           instructions
                                           max-initial-plushy-size)))]
    (let [evaluated-pop (sort-by :total-error
                                 (#?(:clj  pmap
                                     :cljs map)
                                   (partial error-function argmap) population))
          best-individual (first evaluated-pop)]
      (report evaluated-pop generation argmap)
      (cond
        ;; Success on training cases is verified on testing cases
        (zero? (:total-error best-individual))
<<<<<<< HEAD
        (do (println {:success-generation generation})
            (println {:total-test-error (:total-error (error-function argmap best-individual :test))})
            (#?(:clj shutdown-agents))
=======
        (do (println "SUCCESS at generation" generation)
            (print "Checking program on test cases... ")
            (if (zero? (:total-error (error-function argmap best-individual :test)))
              (println "Test cases passed.")
              (println "Test cases failed."))
            ; (#?(:clj shutdown-agents))
>>>>>>> 3075d8a3
            )
        ;;
        (>= generation max-generations)
        nil
        ;;
        :else (recur (inc generation)
                     (if (:elitism argmap)
                       (conj (repeatedly (dec population-size)
                                         #(variation/new-individual evaluated-pop argmap))
                             (first evaluated-pop))
                       (repeatedly population-size
                                   #(variation/new-individual evaluated-pop argmap))))))))<|MERGE_RESOLUTION|>--- conflicted
+++ resolved
@@ -52,19 +52,9 @@
       (cond
         ;; Success on training cases is verified on testing cases
         (zero? (:total-error best-individual))
-<<<<<<< HEAD
         (do (println {:success-generation generation})
             (println {:total-test-error (:total-error (error-function argmap best-individual :test))})
-            (#?(:clj shutdown-agents))
-=======
-        (do (println "SUCCESS at generation" generation)
-            (print "Checking program on test cases... ")
-            (if (zero? (:total-error (error-function argmap best-individual :test)))
-              (println "Test cases passed.")
-              (println "Test cases failed."))
-            ; (#?(:clj shutdown-agents))
->>>>>>> 3075d8a3
-            )
+            (#?(:clj shutdown-agents)))
         ;;
         (>= generation max-generations)
         nil
