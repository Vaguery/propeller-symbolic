--- conflicted
+++ resolved
@@ -18,7 +18,6 @@
             [propeller.gp :as gp]
             #?(:cljs [cljs.reader :refer [read-string]])))
 
-<<<<<<< HEAD
 ; ===========  PROBLEM DESCRIPTION  =========================
 ; FIZZ BUZZ from PSB2
 ; Given an integer x, return "Fizz" if x is
@@ -29,12 +28,11 @@
 ; Source: https://arxiv.org/pdf/2106.06086.pdf
 ; ============================================================
 
-(def train-and-test-data (psb2/fetch-examples "data" "fizz-buzz" 200 2000))
+
+(def train-and-test-data "Data taken from https://zenodo.org/record/5084812" (psb2/fetch-examples "data" "fizz-buzz" 200 2000))
 (def train-data (:train train-and-test-data))
 (def test-data (:test train-and-test-data))
-=======
-(def train-and-test-data "Data taken from https://zenodo.org/record/5084812" (psb2/fetch-examples "data" "fizz-buzz" 200 2000))
->>>>>>> 9ec0ff89
+
 
 (def instructions
   "Stack-specific instructions, input instructions, close, and constants"
