--- conflicted
+++ resolved
@@ -315,14 +315,9 @@
      ;:max-batch-size           [1 2 4 8 16 32 64 128 256]
      ;:tournament-size          5
      ;:umad-rate                0.09
-<<<<<<< HEAD
-     :ah-umad-protection       100 ;; ah-umad
-     :ah-umad-rate             0.01 ;; ah-umad
-=======
      :ah-umad-min              0.01
      :ah-umad-max              0.5
      :ah-umad-mean             0.05
->>>>>>> a8045357
      ;:umad-rate                [1/2
      ;                           1/4 1/4 
      ;                           1/8 1/8 1/8  
